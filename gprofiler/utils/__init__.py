--- conflicted
+++ resolved
@@ -526,50 +526,27 @@
 
 def cleanup_completed_processes() -> dict:
     """Clean up completed processes from the global _processes list.
-<<<<<<< HEAD
-    
+
     This function removes subprocess.Popen objects that have already terminated
     from the global _processes list and properly cleans up their resources.
-    
-=======
-
-    This function removes subprocess.Popen objects that have already terminated
-    from the global _processes list and properly cleans up their resources.
-
->>>>>>> 5ad6d9f5
+
     Returns:
         dict: Statistics about the cleanup operation
     """
     global _processes
-<<<<<<< HEAD
-    
-=======
-
->>>>>>> 5ad6d9f5
     if not _processes:
         return {
             "total_processes": 0,
             "completed_processes": 0,
             "running_processes": 0,
             "processes_cleaned": 0,
-<<<<<<< HEAD
-            "resources_freed": 0
-        }
-    
-=======
             "resources_freed": 0,
         }
 
->>>>>>> 5ad6d9f5
     # Count processes by state before cleanup
     running_count = 0
     completed_count = 0
     resources_freed = 0
-<<<<<<< HEAD
-    
-=======
-
->>>>>>> 5ad6d9f5
     # Separate running and completed processes
     running_processes = []
     for process in _processes:
@@ -589,11 +566,6 @@
                 if process.stdin and not process.stdin.closed:
                     process.stdin.close()
                     resources_freed += 1
-<<<<<<< HEAD
-                
-=======
-
->>>>>>> 5ad6d9f5
                 # Call communicate() to ensure process is fully reaped
                 # This is safe because we already know the process is done (poll() returned non-None)
                 try:
@@ -605,64 +577,31 @@
             except Exception as e:
                 logger.debug(f"Error cleaning up process {process.pid}: {e}")
                 # Continue cleanup even if one process fails
-<<<<<<< HEAD
-    
-=======
-
->>>>>>> 5ad6d9f5
     # Replace the global list with only running processes
     original_count = len(_processes)
     _processes = running_processes
     cleaned_count = original_count - len(_processes)
-<<<<<<< HEAD
-    
-=======
-
->>>>>>> 5ad6d9f5
     return {
         "total_processes": original_count,
         "completed_processes": completed_count,
         "running_processes": running_count,
         "processes_cleaned": cleaned_count,
-<<<<<<< HEAD
-        "resources_freed": resources_freed
-=======
         "resources_freed": resources_freed,
->>>>>>> 5ad6d9f5
     }
 
 
 def get_process_stats() -> dict:
     """Get detailed statistics about tracked processes.
-<<<<<<< HEAD
-    
-=======
-
->>>>>>> 5ad6d9f5
     Returns:
         dict: Detailed information about all tracked processes
     """
     if not _processes:
-<<<<<<< HEAD
-        return {
-            "total_processes": 0,
-            "running_processes": 0,
-            "completed_processes": 0,
-            "process_details": []
-        }
-    
+        return {"total_processes": 0, "running_processes": 0, "completed_processes": 0, "process_details": []}
+
     running_count = 0
     completed_count = 0
     process_details = []
-    
-=======
-        return {"total_processes": 0, "running_processes": 0, "completed_processes": 0, "process_details": []}
-
-    running_count = 0
-    completed_count = 0
-    process_details = []
-
->>>>>>> 5ad6d9f5
+
     for i, process in enumerate(_processes):
         is_running = process.poll() is None
         if is_running:
@@ -671,43 +610,22 @@
         else:
             completed_count += 1
             status = f"exit-{process.returncode}"
-<<<<<<< HEAD
-        
-=======
-
->>>>>>> 5ad6d9f5
         # Extract command for analysis
         cmd = process.args
         if isinstance(cmd, list):
             cmd_str = " ".join(cmd)
         else:
             cmd_str = str(cmd)
-<<<<<<< HEAD
-        
-        process_details.append({
-            "index": i,
-            "pid": process.pid,
-            "command": cmd_str,
-            "status": status,
-            "is_running": is_running
-        })
-    
-=======
 
         process_details.append(
             {"index": i, "pid": process.pid, "command": cmd_str, "status": status, "is_running": is_running}
         )
 
->>>>>>> 5ad6d9f5
     return {
         "total_processes": len(_processes),
         "running_processes": running_count,
         "completed_processes": completed_count,
-<<<<<<< HEAD
-        "process_details": process_details
-=======
         "process_details": process_details,
->>>>>>> 5ad6d9f5
     }
 
 
